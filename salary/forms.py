from django import forms
from django.contrib.auth.forms import UserCreationForm, UserChangeForm

import datetime
import logging

from .models import *
from salary.services.registration import coming_of_age_date_string


logger = logging.getLogger(__name__)


class DateInput(forms.DateInput):
    input_type = 'date'


class UserRegistrationForm(UserCreationForm):
    class Meta:
        model = User
        fields = ['username', 'first_name', 'last_name', 'email', 'password1', 'password2']

    def clean_email(self):
        entered_email = self.cleaned_data['email']
        if not entered_email:
            raise forms.ValidationError("Email field cannot be empty")
        elif User.objects.filter(email=entered_email).exists():
            raise forms.ValidationError("This email already used")
        return entered_email


class DismissalEmployeeForm(forms.ModelForm):

    class Meta:
        model = Profile
        fields = ('dismiss_date',)
        widgets = {
            'dismiss_date': DateInput(),
        }


class EmployeeRegistrationForm(forms.ModelForm):
    position = forms.ModelChoiceField(
        queryset=Position.objects.all().exclude(name='staff'), 
        label='Должность', empty_label=None
    )

    class Meta:
        model = Profile
        fields = (
            'birth_date', 'employment_date',
            'position', 'photo',
        )

        widgets = {
            'birth_date': forms.DateInput(attrs={
                'type': 'date',
                'max': coming_of_age_date_string(),
            }),
            'employment_date': forms.DateInput(attrs={
                'type': 'date',
                'max': datetime.date.today().strftime('%Y-%m-%d'),
            }),
        }


class StaffEditProfileForm(forms.ModelForm):

    class Meta:
        model = Profile
        fields = (
            'birth_date', 'employment_date', 'position',
            'photo', 'attestation_date', 'dismiss_date',
            'profile_status',
        )
        widgets_injection = {
            field: forms.DateInput(attrs={'type': 'date',}, format='%Y-%m-%d')
            for field in fields if 'date' in field
        }
        widgets = dict()
        widgets.update(widgets_injection)


class StaffEditUserForm(UserChangeForm):
    password = None

    class Meta:
        model = User
        fields = ('first_name', 'last_name', 'email', 'is_active')


class EditUserForm(UserChangeForm):
    password = None

    class Meta:
        model = User
        fields = ('first_name', 'last_name', 'email')


class EditProfileForm(forms.ModelForm):

    class Meta:
        model = Profile
        fields = ('birth_date', 'employment_date', 'photo')
        widgets_injection = {
            field: forms.DateInput(attrs={'type': 'date',}, format='%Y-%m-%d')
            for field in fields if 'date' in field
        }
        widgets = dict()
        widgets.update(widgets_injection)


class EmplModelChoiceField(forms.ModelChoiceField):
    def label_from_instance(self, obj) -> str:
        return obj.get_full_name()


class EditWorkshiftDataForm(forms.ModelForm):
    hall_admin = EmplModelChoiceField(
        queryset=User.objects.filter(is_active=True, profile__position=1),
        label='Администратор зала',
    )
    cash_admin = EmplModelChoiceField(
        queryset=User.objects.filter(is_active=True, profile__position=2),
        label='Администратор кассы',
    )

    class Meta:
        model = WorkingShift
        fields = (
            'hall_admin',
            'cash_admin',
            'bar_revenue',
            'game_zone_revenue',
            'game_zone_error',
            'vr_revenue',
            'hookah_revenue',
            'publication_link',
        )


class AddWorkshiftDataForm(EditWorkshiftDataForm):

    class Meta:
        model = WorkingShift
        fields = (
            'hall_admin',
            'cash_admin',
            'shift_date',
            'bar_revenue',
            'game_zone_revenue',
            'game_zone_error',
            'vr_revenue',
            'hookah_revenue',
            'publication_link',
        )
        widgets = {
<<<<<<< HEAD
            'shift_date': forms.DateInput(attrs={
                'type': 'date',
            }),
        }   
=======
            'shift_date': forms.DateInput(attrs={'type': 'date'}),
        }

    def clean(self):
        cleaned_data = super().clean()
        shift_date = cleaned_data.get('shift_date')
        today = datetime.date.today()
        logger.debug(f'[2/3] Today date value set {today}')
        if shift_date > datetime.date.today():
            logger.debug(
                f'[3/3] Current date value more than {today}. '
                f'I must raise exception.'
            )
            raise forms.ValidationError(
                f'The date must be no more than {today}'
            )
        else:
            logger.debug(
                f'[3/3] Successful validation in forms. Date: {shift_date}. '
                f'Today: {today}.'
            )
        return cleaned_data
>>>>>>> 050e3ac0


class StaffEditWorkshiftForm(EditWorkshiftDataForm):
    hall_admin = EmplModelChoiceField(
        queryset=User.objects.filter(profile__position=1),
        label='Администратор кассы',
    )
    cash_admin = EmplModelChoiceField(
        queryset=User.objects.filter(profile__position=2),
        label='Администратор кассы',
    )
    class Meta:
        model = WorkingShift
        fields = (
            'hall_admin',
            'cash_admin',
            'bar_revenue',
            'game_zone_revenue',
            'game_zone_error',
            'vr_revenue',
            'hookah_revenue',
            'publication_is_verified',
            'publication_link',
            'hall_cleaning',
            'shortage',
            'shortage_paid',
            'comment_for_cash_admin',
            'comment_for_hall_admin',
            'is_verified',
        )


class AddMisconductForm(forms.ModelForm):
    intruder = EmplModelChoiceField(
        queryset=User.objects.filter(is_active=True, is_staff=False),
        label='Сотрудник',
    )

    class Meta:
        model = Misconduct
        fields = (
            'misconduct_date',
            'workshift_date',
            'intruder',
            'regulations_article',
            'penalty',
            'explanation_exist',
            'comment',
            'status',
        )
        widgets = {
            'misconduct_date': forms.DateInput(attrs={
                'type': 'date',
                'value': datetime.date.today().strftime('%Y-%m-%d'),
            }),
            'workshift_date': forms.DateInput(attrs={
                'type': 'date',
                'value': datetime.date.today().strftime('%Y-%m-%d'),
            }),
        }   

class EditMisconductForm(forms.ModelForm):
    intruder = EmplModelChoiceField(
        queryset=User.objects.filter(is_active=True, is_staff=False),
        label='Сотрудник',
        disabled = True,
    )

    class Meta:
        model = Misconduct
        fields = (
            'misconduct_date',
            'workshift_date',
            'intruder',
            'regulations_article',
            'penalty',
            'explanation_exist',
            'comment',
            'status',
        )<|MERGE_RESOLUTION|>--- conflicted
+++ resolved
@@ -155,12 +155,6 @@
             'publication_link',
         )
         widgets = {
-<<<<<<< HEAD
-            'shift_date': forms.DateInput(attrs={
-                'type': 'date',
-            }),
-        }   
-=======
             'shift_date': forms.DateInput(attrs={'type': 'date'}),
         }
 
@@ -183,7 +177,6 @@
                 f'Today: {today}.'
             )
         return cleaned_data
->>>>>>> 050e3ac0
 
 
 class StaffEditWorkshiftForm(EditWorkshiftDataForm):
